--- conflicted
+++ resolved
@@ -187,16 +187,12 @@
 
     os.seekp(0, std::ios_base::end);
     EXPECT_EQ(std::memcmp(buf.get(), stdos.rdbuf()->str().c_str(), 3*size), 0);
-    //EXPECT_EQ(buf.allocsize(), 100); //Default alloc for this mode is 100
+    EXPECT_EQ(buf.allocsize(), 3*size); //?
     EXPECT_EQ(buf.size(), 3*size); //?
 }
 
-<<<<<<< HEAD
-TEST(MemStreamBuf, StreamTestSeek3b) {
-=======
 //same thing but with bigger size
 TEST(MemStreamBuf, StreamTestSeek3bca) {
->>>>>>> 57f0e0eb
     Stream::MemStreamBuf buf;
 
     std::ostream os(&buf);
@@ -205,49 +201,6 @@
 
     std::stringstream stdos;
 
-<<<<<<< HEAD
-    std::size_t size = 10 * 1024 * 1024;
-    std::string s1(size, 'f');
-    std::stringstream oss1(s1);
-    std::string s2(size, 'g');
-    std::stringstream oss2(s2);
-    std::string s3(size, 'h');
-    std::stringstream oss3(s3);
-
-    //part 3
-    os.seekp(2 * size, std::ios_base::beg);
-
-    std::cout << "1: " << std::ios::boolalpha <<os.good()
-              << "size: " << buf.size() << ", "
-              << "p: " << os.tellp() << " "
-              << '\n';
-    os << oss1.rdbuf();
-    std::cout << "1a: " << std::ios::boolalpha <<os.good()
-              << "size: " << buf.size() << ", "
-              << "p: " << os.tellp() << ", "
-              << '\n';
-    //part 2
-    os.seekp(size, std::ios_base::beg);
-    std::cout << "2: " << std::ios::boolalpha <<os.good() << ", "
-              << "size: " << buf.size() << ", "
-              << "p: " << os.tellp() << ", "
-              << '\n';
-    os << oss2.rdbuf();
-    std::cout << "2a: " << std::ios::boolalpha <<os.good() << ", "
-              << "size: " << buf.size() << ", "
-              << "p: " << os.tellp() << ", "
-              << '\n';
-    //and part 1
-    os.seekp(0, std::ios_base::beg);
-    os << oss3.rdbuf();
-    std::cout << "3a: " << std::ios::boolalpha <<os.good() << ", "
-              << "size: " << buf.size() << ", "
-              << "p: " << os.tellp() << ", "
-              << '\n';
-
-    //mock it
-    stdos << s3 << s2 << s1;
-=======
     std::size_t size = CHUNK_SIZE;
     std::string s1(size, 'i');
     std::stringstream oss1(s1);
@@ -268,17 +221,12 @@
 
     //mock it
     stdos << s1 << s2 << s3;
->>>>>>> 57f0e0eb
 
     EXPECT_TRUE(os.good());
 
     os.seekp(0, std::ios_base::end);
     EXPECT_EQ(std::memcmp(buf.get(), stdos.rdbuf()->str().c_str(), 3*size), 0);
-<<<<<<< HEAD
-    //EXPECT_EQ(buf.allocsize(), 100); //Default alloc for this mode is 100
-=======
     EXPECT_EQ(buf.allocsize(), 3*size); //?
->>>>>>> 57f0e0eb
     EXPECT_EQ(buf.size(), 3*size); //?
 }
 } //namespace